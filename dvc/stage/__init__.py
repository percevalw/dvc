--- conflicted
+++ resolved
@@ -545,21 +545,13 @@
         )
 
     @rwlocked(write=["outs"])
-<<<<<<< HEAD
-    def commit(self, allow_missing=False, filter_info=None, **kwargs):
-=======
     def commit(self, allow_missing=False, filter_info=None, **kwargs) -> None:
->>>>>>> 195e67c0
         from dvc.output import OutputDoesNotExistError
 
         link_failures = []
         for out in self.filter_outs(filter_info):
             try:
-<<<<<<< HEAD
-                out.commit(filter_info=filter_info, jobs=kwargs.get("jobs"))
-=======
                 out.commit(filter_info=filter_info, **kwargs)
->>>>>>> 195e67c0
             except OutputDoesNotExistError:
                 if not (allow_missing or out.checkpoint):
                     raise
