--- conflicted
+++ resolved
@@ -783,28 +783,15 @@
             if granular:
                 obj = self._commit_granular_dir(filter_info, hardlink, jobs=jobs)
             else:
-<<<<<<< HEAD
                 jobs = jobs or min((self.fs.jobs, self.cache.fs.jobs))
-                staging, _, obj = build(
-=======
                 staging, _, obj = self._build(
->>>>>>> 2e1166d5
                     self.cache,
                     filter_info or self.fs_path,
                     self.fs,
                     self.hash_name,
                     ignore=self.dvcignore,
                 )
-<<<<<<< HEAD
-                otransfer(
-                    staging,
-                    self.cache,
-                    {obj.hash_info},
-                    jobs=jobs,
-                    shallow=False,
-                    hardlink=hardlink,
-                )
-=======
+
                 with Callback.as_tqdm_callback(
                     desc=f"Committing {self} to cache",
                     unit="file",
@@ -813,11 +800,12 @@
                         staging,
                         self.cache,
                         {obj.hash_info},
+                        jobs=jobs,
                         shallow=False,
                         hardlink=hardlink,
                         callback=cb,
                     )
->>>>>>> 2e1166d5
+
             if relink:
                 rel = self.fs.path.relpath(filter_info or self.fs_path)
                 with CheckoutCallback(desc=f"Checking out {rel}", unit="files") as cb:
@@ -837,12 +825,8 @@
         self, filter_info, hardlink, jobs=None
     ) -> Optional["HashFile"]:
         prefix = self.fs.path.parts(self.fs.path.relpath(filter_info, self.fs_path))
-<<<<<<< HEAD
         jobs = jobs or min((self.fs.jobs, self.cache.fs.jobs))
-        staging, _, obj = build(
-=======
         staging, _, obj = self._build(
->>>>>>> 2e1166d5
             self.cache,
             self.fs_path,
             self.fs,
@@ -853,16 +837,7 @@
         save_obj = obj.filter(prefix)
         assert isinstance(save_obj, Tree)
         checkout_obj = save_obj.get_obj(self.cache, prefix)
-<<<<<<< HEAD
-        otransfer(
-            staging,
-            self.cache,
-            {save_obj.hash_info} | {oid for _, _, oid in save_obj},
-            jobs=jobs,
-            shallow=True,
-            hardlink=hardlink,
-        )
-=======
+
         with Callback.as_tqdm_callback(
             desc=f"Committing {self} to cache",
             unit="file",
@@ -871,11 +846,11 @@
                 staging,
                 self.cache,
                 {save_obj.hash_info} | {oid for _, _, oid in save_obj},
+                jobs=jobs,
                 shallow=True,
                 hardlink=hardlink,
                 callback=cb,
             )
->>>>>>> 2e1166d5
         return checkout_obj
 
     def dumpd(self, **kwargs):  # noqa: C901, PLR0912
