--- conflicted
+++ resolved
@@ -4,6 +4,7 @@
 from dvc.utils import LARGE_FILE_SIZE
 from dvc.utils.compat import open
 
+import threading
 import requests
 import logging
 
@@ -50,16 +51,6 @@
     def exists(self, path_info):
         return bool(self._request("HEAD", path_info.url))
 
-<<<<<<< HEAD
-    def batch_exists(self, path_infos, callback):
-        results = []
-
-        for path_info in path_infos:
-            results.append(self.exists(path_info))
-            callback(str(path_info))
-
-        return results
-
     def _content_length(self, url_or_request):
         headers = getattr(
             url_or_request,
@@ -68,10 +59,6 @@
         )
         res = headers.get("Content-Length")
         return int(res) if res else None
-=======
-    def _content_length(self, url):
-        return self._request("HEAD", url).headers.get("Content-Length")
->>>>>>> 5e4d2669
 
     def get_file_checksum(self, path_info):
         url = path_info.url
